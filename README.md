# Google Cloud KMS Certificate Signing Request (CSR) Generation Tool

## Features

* List KMS key resource names within a specified region ID and/or project ID.
* Get PEM-encoded public key for a given KMS key.
* Generate CSR and sign it using KMS key.
  * Supports RSA (2048-4096, SHA256/SHA512), ECDSA (P-256, P-384, Secp256k1) and Ed25519 keys.
  * Automatically warns about possible compliance issues if the specified key is not HSM-protected or was imported
    (can be bypassed).
  * Subject X.509 name in the CSR is customized using RFC4514 string provided by the user.

## Classic usage

### Installation

1. Clone this repository.
2. Create a virtual environment and install required dependencies:
    ```
    python3 -m venv venv
    source venv/bin/activate
    pip3 install -r requirements.txt
    ```

### GCP Authentication

1. Install the [gcloud CLI](https://cloud.google.com/sdk/docs/install)
2. Create application default credentials:
   ```
   gcloud auth application-default login
   ```

> [!TIP]
> Alternatively, you can manually specify a service account JSON key file by appending
> `--service-account-file path/to/credentials.json` to every `pykmstool` command invocation in the further section.

> [!TIP]
> If you need to specify quota project to use, please append `--quota-project-id <...>`
> on every invocation of `pykmstool` commands listed in the further section.

### Tool usage

#### Generating a CSR

Generate and sign a CSR using a crypto key version specified by `--key-version-name` parameter.
The name specified in the `--x509-name` parameter must be compliant with the [RFC4514](https://datatracker.ietf.org/doc/html/rfc4514)
format and will be embedded within the resulting CSR.

```
python3 pykmstool.py sign-csr \
    --key-version-name projects/example-project/locations/europe-west6/keyRings/ExampleKeyRing/cryptoKeys/ExampleRSAKey1/cryptoKeyVersions/1 \
    --x509-name "C=US,O=Example Corp,CN=example.com"
```

Replace "US" with your two-letter country code, "Example Corp" with your organization name (company's name) and "example.com" with your company's domain.

See `--help` for all other available parameters.

> [!NOTE]
> Required GCP IAM permissions:
> ```
> cloudkms.cryptoKeyVersions.get
> cloudkms.cryptoKeyVersions.viewPublicKey
> cloudkms.cryptoKeyVersions.useToSign
> ```
> 
> IAM Condition to scope those permissions to a single key (optional):
> ```
> (
>   resource.type == "cloudkms.googleapis.com/CryptoKey" &&
>   resource.name == "projects/{projectName}/locations/{location}/keyRings/{keyRingName}/cryptoKeys/{keyName}"
> ) || (
>   resource.type == "cloudkms.googleapis.com/CryptoKeyVersion" &&
>   resource.name.startsWith("projects/{projectName}/locations/{location}/keyRings/{keyRingName}/cryptoKeys/{keyName}/cryptoKeyVersions/"
> )
> ```
> Substitute `{...}` placeholders with appropriate names.

> [!TIP]
> EV Code Signing Certificate Authorities would usually not be very strict about the X.509 Name embedded inside the Certificate Signing Request.
> If there were no special instructions about that provided by the CA, it should be fully sufficient to just set "C" (Country), "O" (Company name), "CN" (Company's domain) keys, just as in the example command provided above.

#### Getting a PEM public key for given key version

```
python3 pykmstool.py get-public-key \
    --key-version-name projects/example-project/locations/europe-west6/keyRings/ExampleKeyRing/cryptoKeys/ExampleRSAKey1/cryptoKeyVersions/1
```

> [!NOTE]
> Required GCP IAM permissions:
> ```
> cloudkms.cryptoKeyVersions.get
> cloudkms.cryptoKeyVersions.viewPublicKey
> ```
<<<<<<< HEAD
=======
> 
> IAM Condition to scope those permissions to a single key (optional):
> ```
> (
>   resource.type == "cloudkms.googleapis.com/CryptoKey" &&
>   resource.name == "projects/{projectName}/locations/{location}/keyRings/{keyRingName}/cryptoKeys/{keyName}"
> ) || (
>   resource.type == "cloudkms.googleapis.com/CryptoKeyVersion" &&
>   resource.name.startsWith("projects/{projectName}/locations/{location}/keyRings/{keyRingName}/cryptoKeys/{keyName}/cryptoKeyVersions/"
> )
> ```
> Substitute `{...}` placeholders with appropriate names.
>>>>>>> d89cf2aa

#### Listing all enabled key versions for a given location and/or project ID:

Resources will be listed only if the account has sufficient permissions to list key rings, crypto keys, and crypto key versions.

```
python3 pykmstool.py list-key-versions --project-id example-project --location-id europe-west6 
```

> [!NOTE]
> Required GCP IAM permissions (assuming that both `--location-id` and `--project-id` are provided):
> ```
> cloudkms.keyRings.list
> cloudkms.cryptoKeys.list	
> cloudkms.cryptoKeyVersions.list	
> ```

## Docker usage

> [!TIP]
> With the Docker flow, you don't need to perform "Installation" and "GCP Authentication" steps listed above. The Docker version will automatically lead you through those processes.

### Executing commands

```
docker run \
   -v ./gcloud-config:/root/.config/gcloud \
   -it ghcr.io/icedevml/pykmstool:v6 \
   -- \
   sign-csr \
   --key-version-name projects/example-project/locations/europe-west6/keyRings/ExampleKeyRing/cryptoKeys/ExampleRSAKey1/cryptoKeyVersions/1 \
   --x509-name "C=US,O=Example Corp,CN=example.com"
```

On the first run, this command will automatically lead you through the GCP sign in process.

See "Tool usage" section above for more information about supported commands.

### Revoking authentication

Remember to invalidate your credentials after finishing work with the tool, which could be done using:

```
docker run \
   -v ./gcloud-config:/root/.config/gcloud \
   -it ghcr.io/icedevml/pykmstool:v6 \
   docker-revoke-credentials
```<|MERGE_RESOLUTION|>--- conflicted
+++ resolved
@@ -93,21 +93,6 @@
 > cloudkms.cryptoKeyVersions.get
 > cloudkms.cryptoKeyVersions.viewPublicKey
 > ```
-<<<<<<< HEAD
-=======
-> 
-> IAM Condition to scope those permissions to a single key (optional):
-> ```
-> (
->   resource.type == "cloudkms.googleapis.com/CryptoKey" &&
->   resource.name == "projects/{projectName}/locations/{location}/keyRings/{keyRingName}/cryptoKeys/{keyName}"
-> ) || (
->   resource.type == "cloudkms.googleapis.com/CryptoKeyVersion" &&
->   resource.name.startsWith("projects/{projectName}/locations/{location}/keyRings/{keyRingName}/cryptoKeys/{keyName}/cryptoKeyVersions/"
-> )
-> ```
-> Substitute `{...}` placeholders with appropriate names.
->>>>>>> d89cf2aa
 
 #### Listing all enabled key versions for a given location and/or project ID:
 
